import sys

import pytest
from click import ClickException

from ggshield.core.config import Config
from ggshield.core.config.errors import ParseError
<<<<<<< HEAD
from ggshield.core.config.user_config import CURRENT_CONFIG_VERSION, UserConfig
=======
from ggshield.core.config.user_config import IaCConfig
>>>>>>> 8e8fb663
from tests.conftest import write_text, write_yaml


@pytest.mark.usefixtures("isolated_fs")
class TestUserConfig:
    def test_parsing_error(cli_fs_runner, capsys, local_config_path):
        write_text(local_config_path, "Not a:\nyaml file.\n")

        Config()
        out, err = capsys.readouterr()
        sys.stdout.write(out)
        sys.stderr.write(err)

        assert f"Parsing error while reading {local_config_path}:" in out

    def test_display_options(self, cli_fs_runner, local_config_path):
        write_yaml(local_config_path, {"verbose": True, "show_secrets": True})

        config = Config()
        assert config.verbose is True
        assert config.secret.show_secrets is True

    def test_unknown_option(self, cli_fs_runner, capsys, local_config_path):
        write_yaml(local_config_path, {"verbosity": True})

        with pytest.raises(ParseError, match="Unknown field"):
            Config()

    def test_display_options_inheritance(
        self, cli_fs_runner, local_config_path, global_config_path
    ):
        write_yaml(
            local_config_path,
            {
                "verbose": True,
                "show_secrets": False,
                "api_url": "https://api.gitguardian.com",
            },
        )
        write_yaml(
            global_config_path,
            {
                "verbose": False,
                "show_secrets": True,
                "api_url": "https://api.gitguardian.com2",
            },
        )

        config = Config()
        assert config.verbose is True
        assert config.secret.show_secrets is False
        assert config.api_url == "https://api.gitguardian.com"

    def test_exclude_regex(self, cli_fs_runner, local_config_path):
        write_yaml(local_config_path, {"paths-ignore": ["/tests/"]})

        config = Config()
        assert r"/tests/" in config.secret.ignored_paths

    def test_accumulation_matches(
        self, cli_fs_runner, local_config_path, global_config_path
    ):
        write_yaml(
            local_config_path,
            {
                "matches_ignore": [
                    {"name": "", "match": "one"},
                    {"name": "", "match": "two"},
                ]
            },
        )
        write_yaml(
            global_config_path,
            {"matches_ignore": [{"name": "", "match": "three"}]},
        )
        config = Config()
        assert config.secret.ignored_matches == [
            {"match": "three", "name": ""},
            {"match": "one", "name": ""},
            {"match": "two", "name": ""},
        ]

<<<<<<< HEAD
    def test_load_too_new_version(self, local_config_path):
        """
        GIVEN a config file whose format is too recent
        WHEN we try to load it
        THEN an exception is raised
        """
        write_yaml(local_config_path, {"version": CURRENT_CONFIG_VERSION + 1})

        with pytest.raises(ClickException):
            UserConfig.load(local_config_path)

    def test_save_load_roundtrip(self):
        config_path = "config.yaml"
        config = UserConfig()
        config.exit_zero = True
        config.secret.show_secrets = True

        config.save(config_path)

        config2, _ = UserConfig.load(config_path)

        assert config.exit_zero == config2.exit_zero
        assert config.secret.show_secrets == config2.secret.show_secrets

    def test_load_v1(self):
        config_path = "config.yaml"
        write_yaml(
            config_path,
            {
                "exit-zero": True,
                "show-secrets": True,
                "banlisted-detectors": ["d1", "d2"],
                "matches-ignore": [
                    {
                        "name": "foo",
                        "match": "abcdef",
                    },
                    # A match using the old format: just a sha256
                    "1234abcd",
                ],
                "paths-ignore": ["/foo", "/bar"],
            },
        )

        config, _ = UserConfig.load(config_path)

        assert config.exit_zero
        assert config.secret.show_secrets
        assert config.secret.ignored_detectors == {"d1", "d2"}
        assert config.secret.ignored_matches == [
            {"name": "foo", "match": "abcdef"},
            {"name": "", "match": "1234abcd"},
        ]
        assert config.secret.ignored_paths == {"/foo", "/bar"}

    def test_load_ignored_matches_with_empty_names(self):
        config_path = "config.yaml"
        # Use write_text() here because write_yaml() cannot generate a key with a really
        # empty value, like we need for secret.ignored-matches[0].name
        write_text(
            config_path,
            """
            version: 2
            secret:
              ignored-matches:
                - name:
                  match: abcd
                - name: ""
                  match: dbca
            """,
        )
        config, _ = UserConfig.load(config_path)

        assert config.secret.ignored_matches == [
            {"name": "", "match": "abcd"},
            {"name": "", "match": "dbca"},
        ]
=======
    def test_iac_config(self, cli_fs_runner, local_config_path):
        write_yaml(
            local_config_path,
            {
                "iac": {
                    "ignored_paths": ["mypath"],
                    "ignored_policies": ["mypolicy"],
                    "minimum_severity": "myseverity",
                }
            },
        )
        config = Config()
        assert isinstance(config.iac, IaCConfig)
        assert config.iac.ignored_paths == {"mypath"}
        assert config.iac.ignored_policies == {"mypolicy"}
        assert config.iac.minimum_severity == "myseverity"

    def test_iac_config_options_inheritance(
        self, cli_fs_runner, local_config_path, global_config_path
    ):
        write_yaml(
            global_config_path,
            {
                "iac": {
                    "ignored_paths": ["myglobalpath"],
                    "ignored_policies": ["myglobalpolicy"],
                    "minimum_severity": "myglobalseverity",
                }
            },
        )
        write_yaml(
            local_config_path,
            {
                "iac": {
                    "ignored_paths": ["mypath"],
                    "ignored_policies": ["mypolicy"],
                    "minimum_severity": "myseverity",
                }
            },
        )
        config = Config()
        assert isinstance(config.iac, IaCConfig)
        assert config.iac.ignored_paths == {"myglobalpath", "mypath"}
        assert config.iac.ignored_policies == {"myglobalpolicy", "mypolicy"}
        assert config.iac.minimum_severity == "myseverity"
>>>>>>> 8e8fb663
<|MERGE_RESOLUTION|>--- conflicted
+++ resolved
@@ -5,11 +5,11 @@
 
 from ggshield.core.config import Config
 from ggshield.core.config.errors import ParseError
-<<<<<<< HEAD
-from ggshield.core.config.user_config import CURRENT_CONFIG_VERSION, UserConfig
-=======
-from ggshield.core.config.user_config import IaCConfig
->>>>>>> 8e8fb663
+from ggshield.core.config.user_config import (
+    CURRENT_CONFIG_VERSION,
+    IaCConfig,
+    UserConfig,
+)
 from tests.conftest import write_text, write_yaml
 
 
@@ -92,7 +92,6 @@
             {"match": "two", "name": ""},
         ]
 
-<<<<<<< HEAD
     def test_load_too_new_version(self, local_config_path):
         """
         GIVEN a config file whose format is too recent
@@ -170,16 +169,17 @@
             {"name": "", "match": "abcd"},
             {"name": "", "match": "dbca"},
         ]
-=======
+
     def test_iac_config(self, cli_fs_runner, local_config_path):
         write_yaml(
             local_config_path,
             {
+                "version": 2,
                 "iac": {
                     "ignored_paths": ["mypath"],
                     "ignored_policies": ["mypolicy"],
                     "minimum_severity": "myseverity",
-                }
+                },
             },
         )
         config = Config()
@@ -194,26 +194,27 @@
         write_yaml(
             global_config_path,
             {
+                "version": 2,
                 "iac": {
                     "ignored_paths": ["myglobalpath"],
                     "ignored_policies": ["myglobalpolicy"],
                     "minimum_severity": "myglobalseverity",
-                }
-            },
-        )
-        write_yaml(
-            local_config_path,
-            {
+                },
+            },
+        )
+        write_yaml(
+            local_config_path,
+            {
+                "version": 2,
                 "iac": {
                     "ignored_paths": ["mypath"],
                     "ignored_policies": ["mypolicy"],
                     "minimum_severity": "myseverity",
-                }
+                },
             },
         )
         config = Config()
         assert isinstance(config.iac, IaCConfig)
         assert config.iac.ignored_paths == {"myglobalpath", "mypath"}
         assert config.iac.ignored_policies == {"myglobalpolicy", "mypolicy"}
-        assert config.iac.minimum_severity == "myseverity"
->>>>>>> 8e8fb663
+        assert config.iac.minimum_severity == "myseverity"