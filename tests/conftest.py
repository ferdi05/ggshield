import io
import os
import platform
import tarfile
import tempfile
from pathlib import Path

import pytest

from tests.repository import Repository


# The directory holding ggshield repository checkout
ROOT_DIR = Path(__file__).parent.parent

# This is a test token, it is always reported as a valid secret
GG_VALID_TOKEN = "ggtt-v-12345azert"  # ggignore
GG_VALID_TOKEN_IGNORE_SHA = (
    "56c126cef75e3d17c3de32dac60bab688ecc384a054c2c85b688c1dd7ac4eefd"
)

# This secret must be a secret known by the dashboard running functional tests
KNOWN_SECRET = os.environ.get("TEST_KNOWN_SECRET", "")

# This secret must not be not known by the dashboard running our tests
UNKNOWN_SECRET = os.environ.get("TEST_UNKNOWN_SECRET", "ggtt-v-0frijgo789")  # ggignore


def is_windows():
    return platform.system() == "Windows"


skipwindows = pytest.mark.skipif(
    is_windows() and not os.environ.get("DISABLE_SKIPWINDOWS"),
    reason="Skipped on Windows for now, define DISABLE_SKIPWINDOWS environment variable to unskip",
)


_IAC_SINGLE_VULNERABILITY = """
resource "aws_alb_listener" "bad_example" {
  protocol = "HTTP"
}
"""


_IAC_MULTIPLE_VULNERABILITIES = """
resource "aws_security_group" "bad_example" {
  egress {
    cidr_blocks = ["0.0.0.0/0"]
  }
}

 resource "aws_security_group_rule" "bad_example" {
  type = "ingress"
  cidr_blocks = ["0.0.0.0/0"]
}

"""

_IAC_NO_VULNERABILITIES = """
resource "aws_network_acl_rule" "bad_example" {
  egress         = false
  protocol       = "tcp"
  from_port      = 22
  to_port        = 22
  rule_action    = "allow"
  cidr_block     = "12.13.14.15"
}
"""


@pytest.fixture(autouse=True)
def do_not_use_real_config_dir(monkeypatch, tmp_path):
    """
    This fixture ensures we do not use the real configuration directory, where
    `ggshield auth` stores credentials.
    """
    monkeypatch.setenv("GG_CONFIG_DIR", str(tmp_path))


@pytest.fixture(autouse=True)
def do_not_use_real_cache_dir(monkeypatch, tmp_path):
    """
    This fixture ensures we do not use the real cache directory.
    """
    monkeypatch.setenv("GG_CACHE_DIR", str(tmp_path))


<<<<<<< HEAD
PIPFILE_WITH_VULN = """
[[source]]
url = "https://pypi.org/simple"
verify_ssl = true
name = "pypi"

[packages]
sqlparse = "==0.4.3"

[dev-packages]

[requires]
python_version = "3.10"
"""

PIPFILE_LOCK_WITH_VULN = """
{
    "_meta": {
        "hash": {
            "sha256": "2bf167f6a72aaa0f48f5876945f2a37874f3f114dad5e952cd7df9dfe8d9d281"
        },
        "pipfile-spec": 6,
        "requires": {
            "python_version": "3.10"
        },
        "sources": [
            {
                "name": "pypi",
                "url": "https://pypi.org/simple",
                "verify_ssl": true
            }
        ]
    },
    "default": {
        "sqlparse": {
            "hashes": [
                "sha256:0323c0ec29cd52bceabc1b4d9d579e311f3e4961b98d174201d5622a23b85e34",
                "sha256:69ca804846bb114d2ec380e4360a8a340db83f0ccf3afceeb1404df028f57268"
            ],
            "index": "pypi",
            "version": "==0.4.3"
        }
    },
    "develop": {}
}
"""

PIPFILE_NO_VULN = """
[[source]]
url = "https://pypi.org/simple"
verify_ssl = true
name = "pypi"

[packages]
sqlparse = "==0.4.4"

[dev-packages]

[requires]
python_version = "3.10"
"""

PIPFILE_LOCK_NO_VULN = """
{
    "_meta": {
        "hash": {
            "sha256": "9e0257467cb126854e4a922f143941c3ffd38bca1c5805c778f96af3832f9fd3"
        },
        "pipfile-spec": 6,
        "requires": {
            "python_version": "3.10"
        },
        "sources": [
            {
                "name": "pypi",
                "url": "https://pypi.org/simple",
                "verify_ssl": true
            }
        ]
    },
    "default": {
        "sqlparse": {
            "hashes": [
                "sha256:5430a4fe2ac7d0f93e66f1efc6e1338a41884b7ddf2a350cedd20ccc4d9d28f3",
                "sha256:d446183e84b8349fa3061f0fe7f06ca94ba65b426946ffebe6e3e8295332420c"
            ],
            "index": "pypi",
            "version": "==0.4.4"
        }
    },
    "develop": {}
}
"""


@pytest.fixture
def pipfile_lock_with_vuln() -> str:
    return PIPFILE_LOCK_WITH_VULN


def clean_directory(path: Path):
    for filepath in path.iterdir():
        if filepath.is_file():
            os.remove(filepath)


def make_dummy_sca_repo():
    """Function to create a dummy SCA repo as a tarfile. Files are added
    to the tarfile root.
    """
    result_buffer = io.BytesIO()
    with tempfile.TemporaryDirectory() as tmp_path_str:
        tmp_path = Path(tmp_path_str)
        repo = Repository.create(tmp_path)

        repo.create_branch("branch_with_vuln", orphan=True)
        clean_directory(tmp_path)
        (tmp_path / "Pipfile").write_text(PIPFILE_WITH_VULN)
        (tmp_path / "Pipfile.lock").write_text(PIPFILE_LOCK_WITH_VULN)
        (tmp_path / "dummy_file.py").touch()
        repo.add(".")
        repo.create_commit("pipfile_with_vuln")

        repo.create_branch("branch_without_vuln", orphan=True)
        clean_directory(tmp_path)
        (tmp_path / "Pipfile").write_text(PIPFILE_NO_VULN)
        (tmp_path / "Pipfile.lock").write_text(PIPFILE_LOCK_NO_VULN)
        (tmp_path / "dummy_file.py").touch()
        repo.add(".")
        repo.create_commit("pipfile_without_vuln")

        repo.create_branch("branch_without_lock", orphan=True)
        clean_directory(tmp_path)
        (tmp_path / "Pipfile").write_text(PIPFILE_NO_VULN)
        (tmp_path / "dummy_file.py").touch()
        repo.add(".")
        repo.create_commit("pipfile_without_lock")

        repo.create_branch("branch_without_sca", orphan=True)
        clean_directory(tmp_path)
        (tmp_path / "dummy_file.py").touch()
        repo.add(".")
        repo.create_commit("dummy file")

        result_tar = tarfile.TarFile(fileobj=result_buffer, mode="w")
        result_tar.add(tmp_path_str, arcname="./")
        print("TAR", result_tar.getnames())
    result_buffer.seek(0)
    return tarfile.TarFile(fileobj=result_buffer, mode="r")


DUMMY_SCA_REPO = make_dummy_sca_repo()


@pytest.fixture
def dummy_sca_repo(tmp_path):
    """Return a fresh copy of a dummy sca repo"""
    DUMMY_SCA_REPO.extractall(path=tmp_path)
    return Repository(tmp_path)
=======
@pytest.fixture(autouse=True)
def do_not_use_colors(monkeypatch):
    """
    This fixture ensures we do not print colors for easier testing.
    """
    monkeypatch.setenv("NO_COLOR", "1")
>>>>>>> 5d90ec67
<|MERGE_RESOLUTION|>--- conflicted
+++ resolved
@@ -86,7 +86,14 @@
     monkeypatch.setenv("GG_CACHE_DIR", str(tmp_path))
 
 
-<<<<<<< HEAD
+@pytest.fixture(autouse=True)
+def do_not_use_colors(monkeypatch):
+    """
+    This fixture ensures we do not print colors for easier testing.
+    """
+    monkeypatch.setenv("NO_COLOR", "1")
+
+
 PIPFILE_WITH_VULN = """
 [[source]]
 url = "https://pypi.org/simple"
@@ -245,12 +252,4 @@
 def dummy_sca_repo(tmp_path):
     """Return a fresh copy of a dummy sca repo"""
     DUMMY_SCA_REPO.extractall(path=tmp_path)
-    return Repository(tmp_path)
-=======
-@pytest.fixture(autouse=True)
-def do_not_use_colors(monkeypatch):
-    """
-    This fixture ensures we do not print colors for easier testing.
-    """
-    monkeypatch.setenv("NO_COLOR", "1")
->>>>>>> 5d90ec67
+    return Repository(tmp_path)